--- conflicted
+++ resolved
@@ -736,16 +736,8 @@
 		goto destroy_comp;
 	}
 
-<<<<<<< HEAD
-	rohc_activate_profile(comp, ROHC_PROFILE_UNCOMPRESSED);
-	rohc_activate_profile(comp, ROHC_PROFILE_UDP);
-	rohc_activate_profile(comp, ROHC_PROFILE_IP);
-	rohc_activate_profile(comp, ROHC_PROFILE_UDPLITE);
-	rohc_activate_profile(comp, ROHC_PROFILE_RTP);
-	rohc_activate_profile(comp, ROHC_PROFILE_ESP);
-	rohc_activate_profile(comp, ROHC_PROFILE_TCP);
-=======
-	/* enable the compression profiles */
+	/* enable the compression profiles
+	 * (the IP/TCP profile is not ready enough to be enabled) */
 	if(!rohc_comp_enable_profiles(comp, ROHC_PROFILE_UNCOMPRESSED,
 	                              ROHC_PROFILE_RTP, ROHC_PROFILE_UDP,
 	                              ROHC_PROFILE_IP, ROHC_PROFILE_UDPLITE,
@@ -754,7 +746,6 @@
 		fprintf(stderr, "failed to enable the compression profiles\n");
 		goto destroy_comp;
 	}
->>>>>>> 0fa505c5
 
 	/* initialize the random generator */
 	seed = time(NULL);
